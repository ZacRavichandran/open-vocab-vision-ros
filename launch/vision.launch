--- conflicted
+++ resolved
@@ -1,20 +1,12 @@
+<?xml version="1.0" encoding="UTF-8"?>
+
 <launch>
-<<<<<<< HEAD
-    <arg name="ns" default="/"/>
- 
-    <arg name="input" default="/camera/color/image_raw"/>
-=======
     <arg name="input" default="/zed2i/zed_node/rgb/image_rect_color"/>
->>>>>>> a072fba3
     <arg name="output" default="/grounding_dino_ros/pred"/>
     <arg name="weights" default="$(find open_vocab_vision_ros)/checkpoints"/>
     <arg name="drop" default="true"/>
     <arg name="confidence" default="0.5"/>
-<<<<<<< HEAD
-    <arg name="labels" default="fence"/>
-=======
     <arg name="labels" default=""/>
->>>>>>> a072fba3
 
     <arg name="viz" default="true"/>
     
@@ -22,11 +14,7 @@
     <arg name="depth_threshold" default="10"/>
 
     <!-- cluster detections within this threshold into same object-->
-<<<<<<< HEAD
-    <arg name="distance_threshold" default="2"/>
-=======
     <arg name="distance_threshold" default="4"/>
->>>>>>> a072fba3
 
     <!-- divide depth image by this much to get metric value -->
     <arg name="depth_scale" default="1000"/>
@@ -40,11 +28,9 @@
 
     <arg name="vlm" default="true"/>
 
-    <group ns="$(arg ns)">
-        <include file="$(find open_vocab_vision_ros)/launch/grounding_dino.launch" pass_all_args="true"/>
-    </group>
+    <include file="$(find open_vocab_vision_ros)/launch/grounding_dino.launch" pass_all_args="true"/>
 
-    <group if="$(arg vlm)" ns="$(arg ns)">
+    <group if="$(arg vlm)">
         <include file="$(find open_vocab_vision_ros)/launch/vlm_infer.launch">
             <arg name="classes" value="park, road, sidewalk, parking lot, patio, unknown"/>
 	    <arg name="image_topic" value="$(arg input)"/>
